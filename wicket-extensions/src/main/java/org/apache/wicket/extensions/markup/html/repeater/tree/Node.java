--- conflicted
+++ resolved
@@ -73,20 +73,11 @@
 
 		this.tree = tree;
 	}
-<<<<<<< HEAD
-
-=======
-	
->>>>>>> e4922f1d
+
 	@Override
 	protected void onInitialize()
 	{
 		super.onInitialize();
-<<<<<<< HEAD
-
-=======
-		
->>>>>>> e4922f1d
 
 		MarkupContainer junction = createJunctionComponent("junction");
 		junction.add(new StyleBehavior());
